--- conflicted
+++ resolved
@@ -84,7 +84,6 @@
 	return result;
 };
 
-<<<<<<< HEAD
 export const validUniqueServerAppName = async (appName: string) => {
 	const query = await db.query.projects.findMany({
 		with: {
@@ -121,7 +120,7 @@
 	);
 
 	return nonEmptyProjects.length === 0;
-=======
+};
 export const slugifyProjectName = (projectName: string): string => {
 	return projectName
 		.toLowerCase()
@@ -130,5 +129,4 @@
 		.replace(/\s+/g, "-")
 		.replace(/-+/g, "-")
 		.replace(/^-+|-+$/g, "");
->>>>>>> 30b81834
 };