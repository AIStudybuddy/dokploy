--- conflicted
+++ resolved
@@ -18,12 +18,6 @@
 import { findAdmin } from "./admin";
 import { createDeployment, updateDeploymentStatus } from "./deployment";
 import { validUniqueServerAppName } from "./project";
-<<<<<<< HEAD
-import { generatePassword } from "@/templates/utils";
-import { generateAppName } from "@/server/db/schema/utils";
-import { sendBuildErrorNotifications } from "./notification";
-=======
->>>>>>> d0d4182f
 export type Application = typeof applications.$inferSelect;
 
 export const createApplication = async (
