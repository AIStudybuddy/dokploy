--- conflicted
+++ resolved
@@ -14,20 +14,16 @@
 import { mongoRouter } from "./routers/mongo";
 import { mountRouter } from "./routers/mount";
 import { mysqlRouter } from "./routers/mysql";
+import { notificationRouter } from "./routers/notification";
 import { portRouter } from "./routers/port";
 import { postgresRouter } from "./routers/postgres";
 import { projectRouter } from "./routers/project";
 import { redirectsRouter } from "./routers/redirects";
 import { redisRouter } from "./routers/redis";
 import { registryRouter } from "./routers/registry";
-<<<<<<< HEAD
-import { clusterRouter } from "./routers/cluster";
-import { notificationRouter } from "./routers/notification";
-=======
 import { securityRouter } from "./routers/security";
 import { settingsRouter } from "./routers/settings";
 import { userRouter } from "./routers/user";
->>>>>>> d0d4182f
 
 /**
  * This is the primary router for your server.
