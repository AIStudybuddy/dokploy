--- conflicted
+++ resolved
@@ -1,9 +1,5 @@
 {
 	"name": "dokploy",
-<<<<<<< HEAD
-	"version": "v0.5.0",
-=======
->>>>>>> 1e212d4e
 	"private": true,
 	"scripts": {
 		"dokploy:setup": "pnpm --filter=dokploy run setup",
@@ -35,44 +31,7 @@
 		"husky": "^9.0.11",
 		"@commitlint/cli": "^19.3.0",
 		"@commitlint/config-conventional": "^19.2.2",
-<<<<<<< HEAD
-		"@types/adm-zip": "^0.5.5",
-		"@types/bcrypt": "5.0.2",
-		"@types/dockerode": "3.3.23",
-		"@types/js-yaml": "4.0.9",
-		"@types/lodash": "4.17.4",
-		"@types/node": "^18.17.0",
-		"@types/node-os-utils": "1.3.4",
-		"@types/node-schedule": "2.1.6",
-		"@types/nodemailer": "^6.4.15",
-		"@types/qrcode": "^1.5.5",
-		"@types/react": "^18.2.37",
-		"@types/react-dom": "^18.2.15",
-		"@types/swagger-ui-react": "^4.18.3",
-		"@types/tar-fs": "2.0.4",
-		"@types/ws": "8.5.10",
-		"autoprefixer": "^10.4.14",
-		"drizzle-kit": "^0.21.1",
-		"esbuild": "0.20.2",
-		"husky": "^9.0.11",
-		"lint-staged": "^15.2.7",
-		"localtunnel": "2.0.2",
-		"memfs": "^4.11.0",
-		"postcss": "^8.4.31",
-		"prettier": "^3.2.4",
-		"prettier-plugin-tailwindcss": "^0.5.11",
-		"tailwindcss": "^3.4.1",
-		"tsx": "^4.7.0",
-		"typescript": "^5.4.2",
-		"vite-tsconfig-paths": "4.3.2",
-		"vitest": "^1.6.0",
-		"xterm-readline": "1.1.1"
-	},
-	"ct3aMetadata": {
-		"initVersion": "7.25.2"
-=======
 		"@types/node": "^18.17.0"
->>>>>>> 1e212d4e
 	},
 	"packageManager": "pnpm@9.5.0",
 	"engines": {
