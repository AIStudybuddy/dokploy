--- conflicted
+++ resolved
@@ -47,7 +47,6 @@
 		tags: ["scheduling", "booking"],
 		load: () => import("./calcom/index").then((m) => m.generate),
 	},
-<<<<<<< HEAD
 	{
 		id: "grafana",
 		name: "Grafana",
@@ -197,8 +196,8 @@
 		},
 		tags: ["drawing"],
 		load: () => import("./excalidraw/index").then((m) => m.generate),
-=======
-    {
+	},
+	{
 		id: "documenso",
 		name: "Documenso",
 		version: "v1.5.6",
@@ -227,8 +226,7 @@
 			docs: "https://docs.nocodb.com/",
 		},
 		logo: "nocodb.png",
-		tags: ["database", "spreadsheet", "low-code", 'nocode'],
+		tags: ["database", "spreadsheet", "low-code", "nocode"],
 		load: () => import("./nocodb/index").then((m) => m.generate),
->>>>>>> 5fb682b5
 	},
 ];