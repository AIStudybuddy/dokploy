--- conflicted
+++ resolved
@@ -124,11 +124,8 @@
 	Activity,
 	Bell,
 	Database,
-<<<<<<< HEAD
 	KeyIcon,
-=======
 	GitBranch,
->>>>>>> b43194df
 	KeyRound,
 	type LucideIcon,
 	Route,
